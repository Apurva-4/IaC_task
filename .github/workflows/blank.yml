name: CI/CD Pipeline

on:
  push:
    branches:
      - main

jobs:
  deploy:
    runs-on: ubuntu-latest

    steps:
    - name: Checkout code
      uses: actions/checkout@v2

    - name: Set up Docker Buildx
      uses: docker/setup-buildx-action@v1

    - name: Configure AWS credentials
      uses: aws-actions/configure-aws-credentials@v1
      with:
        aws-access-key-id: ${{ secrets.AWS_ACCESS_KEY_ID }}
        aws-secret-access-key: ${{ secrets.AWS_SECRET_ACCESS_KEY }}
        aws-region: ${{ secrets.AWS_REGION }}

    - name: Log in to Amazon ECR
      uses: aws-actions/amazon-ecr-login@v1
      with:
        region: us-west-2

    - name: Build, tag, and push image to Amazon ECR
      env:
        ECR_REGISTRY: ${{ steps.login-ecr.outputs.registry }}
        ECR_REPOSITORY: hello-world  # Replace with your ECR repository name
<<<<<<< HEAD
        
      run: |
        docker build -t $ECR_REGISTRY/$ECR_REPOSITORY .
        docker push $ECR_REGISTRY/$ECR_REPOSITORY
=======
        IMAGE_TAG: latest
      run: |
        docker build -t $ECR_REGISTRY/$ECR_REPOSITORY:$IMAGE_TAG .
        docker push $ECR_REGISTRY/$ECR_REPOSITORY:$IMAGE_TAG
>>>>>>> 0c53b86c

    - name: Deploy to ECS
      env:
        ECS_CLUSTER: hello-world-cluster
        ECS_SERVICE: hello-world-service
<<<<<<< HEAD
        IMAGE_URI: ${{ steps.login-ecr.outputs.registry }}/hello-world
=======
        IMAGE_URI: ${{ steps.login-ecr.outputs.registry }}/hello-world:$IMAGE_TAG
>>>>>>> 0c53b86c
      run: |
        aws ecs update-service --cluster $ECS_CLUSTER --service $ECS_SERVICE --force-new-deployment --region ${{ secrets.AWS_REGION }}<|MERGE_RESOLUTION|>--- conflicted
+++ resolved
@@ -32,26 +32,19 @@
       env:
         ECR_REGISTRY: ${{ steps.login-ecr.outputs.registry }}
         ECR_REPOSITORY: hello-world  # Replace with your ECR repository name
-<<<<<<< HEAD
-        
       run: |
         docker build -t $ECR_REGISTRY/$ECR_REPOSITORY .
         docker push $ECR_REGISTRY/$ECR_REPOSITORY
-=======
-        IMAGE_TAG: latest
       run: |
-        docker build -t $ECR_REGISTRY/$ECR_REPOSITORY:$IMAGE_TAG .
-        docker push $ECR_REGISTRY/$ECR_REPOSITORY:$IMAGE_TAG
->>>>>>> 0c53b86c
-
+        docker build -t $ECR_REGISTRY/$ECR_REPOSITORY .
+        docker push $ECR_REGISTRY/$ECR_REPOSITORY
     - name: Deploy to ECS
       env:
         ECS_CLUSTER: hello-world-cluster
         ECS_SERVICE: hello-world-service
-<<<<<<< HEAD
+
         IMAGE_URI: ${{ steps.login-ecr.outputs.registry }}/hello-world
-=======
-        IMAGE_URI: ${{ steps.login-ecr.outputs.registry }}/hello-world:$IMAGE_TAG
->>>>>>> 0c53b86c
+        IMAGE_URI: ${{ steps.login-ecr.outputs.registry }}/hello-world
+
       run: |
         aws ecs update-service --cluster $ECS_CLUSTER --service $ECS_SERVICE --force-new-deployment --region ${{ secrets.AWS_REGION }}